--- conflicted
+++ resolved
@@ -91,11 +91,10 @@
     last_key: Option<I::Weight>, // largest key w.r.t. Ord
 }
 
-<<<<<<< HEAD
-impl<P, I> ::std::iter::FromIterator<I> for PriorityQueue<P, I>
-where
-    I: Weighted<Weight = P>,
-    P: Ord + Clone
+impl<I> ::std::iter::FromIterator<I> for PriorityQueue<I>
+where
+    I: Weighted,
+    I::Weight: Ord + Clone
 {
     fn from_iter<It>(iter: It) -> Self
     where
@@ -109,10 +108,7 @@
     }
 }
 
-impl<P, I> PriorityQueue<P, I>
-=======
 impl<I> PriorityQueue<I>
->>>>>>> 6f74382f
 where
     I: Weighted
 {
@@ -300,33 +296,30 @@
     }
 }
 
-<<<<<<< HEAD
+impl<I> Agenda for VecDeque<I> {
+    type Item = I;
+
+    fn enqueue(&mut self, item: Self::Item) -> Option<Self::Item> {
+        self.push_back(item);
+        None
+    }
+
+    fn dequeue(&mut self) -> Option<Self::Item> {
+        self.pop_front()
+    }
+
+    fn peek_next(&self) -> Option<&Self::Item> {
+        self.front()
+    }
+
+    fn is_empty(&self) -> bool {
+        self.is_empty()
+    }
+}
+
 #[cfg(test)]
 mod tests {
     use super::*;
-=======
-impl<I> Agenda for VecDeque<I> {
-    type Item = I;
-
-    fn enqueue(&mut self, item: Self::Item) -> Option<Self::Item> {
-        self.push_back(item);
-        None
-    }
-
-    fn dequeue(&mut self) -> Option<Self::Item> {
-        self.pop_front()
-    }
-
-    fn peek_next(&self) -> Option<&Self::Item> {
-        self.front()
-    }
-
-    fn is_empty(&self) -> bool {
-        self.is_empty()
-    }
-}
-
->>>>>>> 6f74382f
 
     #[test]
     fn capacity() {
