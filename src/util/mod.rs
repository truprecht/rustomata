pub mod parsing;
pub mod agenda;
<<<<<<< HEAD
pub mod partition;

pub fn ptr_eq<T>(a: *const T, b: *const T) -> bool { a == b }
=======
pub mod push_down;
>>>>>>> 40559ddf
<|MERGE_RESOLUTION|>--- conflicted
+++ resolved
@@ -1,9 +1,6 @@
 pub mod parsing;
 pub mod agenda;
-<<<<<<< HEAD
 pub mod partition;
 
 pub fn ptr_eq<T>(a: *const T, b: *const T) -> bool { a == b }
-=======
-pub mod push_down;
->>>>>>> 40559ddf
+pub mod push_down;