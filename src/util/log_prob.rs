extern crate num_traits;

use std::f64;
use std::cmp::Ordering;
use std::fmt;
use std::str::FromStr;
<<<<<<< HEAD
use std::ops::{Add, Mul, Div};
=======
use std::ops::{Add, Sub, Mul, Div};
>>>>>>> 831279ea
use self::num_traits::{One, Zero};

#[derive(PartialOrd, Debug, Default, Clone, Copy)]
pub struct LogProb {
    value: f64
}

impl LogProb {
    pub fn new(value: f64) -> Result<Self, String> {
        if 0.0 <= value && value <= 1.0 {
            Ok(LogProb { value: - value.ln() })
        } else {
            Err(format!("{} is not a probability (i.e. not in the interval [0,1]).", value))
        }
    }

    pub fn probability(&self) -> f64 {
        (- &self.value).exp()
    }
}

/// Flipped instance to reflect that a probability of ``0.25`` is "more expensive" than ``0.5``.
impl Ord for LogProb {
    fn cmp(&self, other: &Self) -> Ordering {
        match self.partial_cmp(&other) {
            Some(ordering) => ordering,
            None => {
                if self.value.is_nan() {
                    if other.value.is_nan() {
                        Ordering::Equal
                    } else {
                        Ordering::Greater
                    }
                } else {
                    Ordering::Less
                }
            }
        }
    }
}

impl PartialEq for LogProb {
    fn eq(&self, other: &Self) -> bool {
        if self.value.is_nan() {
            if other.value.is_nan() { true } else { false }
        } else if other.value.is_nan() {
            false
        } else {
            self.value - other.value < f64::EPSILON
        }
    }
}

impl Eq for LogProb {}

impl Add for LogProb {
    type Output = Self;

    fn add(self, other: Self) -> Self {
        let (a, b) = (self.value, other.value);

        let (x, y) = if a > b {
            (a, b)
        } else {
            (b, a)
        };

        match x - (x - y).exp().ln_1p() {
            s if s >= 0.0 => LogProb { value: s },
            _             => panic!(format!("exp(-{}) + exp(-{}) is not a probability, i.e. not in the interval [0,1].", x, y)),
        }
    }
}

impl Sub for LogProb {
    type Output = Self ;

    fn sub(self, other: Self) -> Self {
        match (self.value, other.value) {
            (x, y) if x <= y => LogProb { value: (x - (-(x - y).exp_m1()).ln()) },
            (x, y) if x >  y => panic!(format!("exp(-{}) - exp(-{}) is not a probability, i.e. not on the interval [0,1].", x, y)),
            _                => unreachable!(),
        }
    }
}

#[test]
fn test_add_sub() {
    match (LogProb::new(0.5), LogProb::new(0.25), LogProb::new(0.75)) {
        (Ok(x), Ok(y), Ok(z)) => {
            assert_eq!(x + y, z);
            assert_eq!(y + x, z);
            assert_eq!(z - x, y);
            assert_eq!(z - y, x);
        },
        _ => panic!(),
    }
}

impl Mul for LogProb {
    type Output = Self;

    fn mul(self, other: Self) -> Self {
        LogProb { value: self.value.add(other.value) }
    }
}

impl Div for LogProb {
    type Output = Self;

    fn div(self, other: Self) -> Self {
        match self.value.sub(other.value) {
            x if x >= 0.0
                => LogProb { value: x },
            x if x <  0.0
                => panic!(format!("{} is not a probability (i.e. not in the interval [0,1]).", x)),
            _   => unreachable!(),
        }
    }
}

impl Add<f64> for LogProb {
    type Output = f64;

    fn add(self, other: f64) -> f64 {
        self.probability().add(other)
    }
}

impl  Div<f64> for LogProb {
    type Output = Self;

    fn div(self, other: f64) -> Self{
        let mut c=self.probability()/ other;
        c = c * 1000.0;
        c= c.round()/1000.0;
        match LogProb::new(c) {
            Ok(p) => p,
            Err(e) => panic!(e)
        }
    }
}

impl Zero for LogProb {
    fn zero() -> LogProb {
        LogProb { value: f64::INFINITY }
    }

    fn is_zero(&self) -> bool {
        self.value.is_infinite()
    }
}

impl One for LogProb {
    fn one() -> LogProb {
        LogProb { value: 0.0 }
    }
}

impl FromStr for LogProb {
    type Err = String;

    fn from_str(s: &str) -> Result<Self, Self::Err> {
        match s.parse() {
            Ok(p) => LogProb::new(p),
            Err(e) => Err(e.to_string())
        }
    }
}

impl fmt::Display for LogProb {
    fn fmt(&self, f: &mut fmt::Formatter) -> fmt::Result {
        write!(f, "{}", self.probability())
    }
}<|MERGE_RESOLUTION|>--- conflicted
+++ resolved
@@ -4,11 +4,7 @@
 use std::cmp::Ordering;
 use std::fmt;
 use std::str::FromStr;
-<<<<<<< HEAD
-use std::ops::{Add, Mul, Div};
-=======
 use std::ops::{Add, Sub, Mul, Div};
->>>>>>> 831279ea
 use self::num_traits::{One, Zero};
 
 #[derive(PartialOrd, Debug, Default, Clone, Copy)]
