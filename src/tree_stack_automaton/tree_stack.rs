use std::cmp::Ordering;
use std::fmt;
use std::rc::Rc;
use std::hash::Hash;

use integeriser::{HashIntegeriser, Integeriser};
use util::integerisable::Integerisable1;
use util::tree::GornTree;

/// upside-down tree with a designated position (the *stack pointer*) and *nodes* of type `A`.
#[derive(Clone, Debug)]
pub struct TreeStack<A> {
    parent: Option<(usize, Rc<TreeStack<A>>)>,
    value: A,
    children: Vec<Option<Rc<TreeStack<A>>>>,
}

impl<A> TreeStack<A> {
    /// Creates a new `TreeStack<A>` with root label `a`.
    pub fn new(a: A) -> Self {
        TreeStack { value: a, children: Vec::new(), parent: None }
    }

    /// Applies a function `FnMut(&A) -> B` to every node in a `TreeStack<A>`.
    pub fn map<F, B>(&self, f: &mut F) -> TreeStack<B>
        where F: FnMut(&A) -> B,
    {
        let new_value = f(&self.value);
        let new_parent = match self.parent {
            Some((i, ref p)) => Some((i, Rc::new(p.map(f)))),
            None => None,
        };
        let new_children = self.children.iter().map(|o| o.clone().map(|v| Rc::new(v.map(f)))).collect();
        TreeStack { parent: new_parent, value: new_value, children: new_children }
    }

    /// Returns `True` if the stack pointer points to the bottom node.
    pub fn is_at_bottom(&self) -> bool {
        self.parent.is_none()
    }

    /// Returns a reference to label of the current node.
    pub fn current_symbol(&self) -> &A {
        &self.value
    }

    /// Replaces the current value by the given value.
    pub fn set(mut self, a: A) -> Self {
        self.value = a;
        self
    }

    /// Writes a value to the specified child position (if the child position is vacant) and returns the resulting `TreeStack` in an `Ok`.
    /// Returns the unmodified `TreeStack` in an `Err` otherwise.
    pub fn push(mut self, n: usize, a: A) -> Result<Self, Self> {
        if n >= self.children.len() {
            let len = n - self.children.len() + 1;
            let filler = &mut vec![None; len];
            self.children.append(filler);
        }

        if self.children[n].is_none() {
            Ok(TreeStack { value: a,
                           children: Vec::new(),
                           parent: Some((n, Rc::new(self))) })
        } else {
            Err(self)
        }
    }

    /// Same as `push` but evaluates `a` only if needed.
    pub fn push_with<F>(mut self, n: usize, a: F) -> Result<Self, Self> where F: Fn() -> A {
        if n >= self.children.len() {
            let len = n - self.children.len() + 1;
            let filler = &mut vec![None; len];
            self.children.append(filler);
        }

        if self.children[n].is_none() {
            Ok(TreeStack { value: a(),
                           children: Vec::new(),
                           parent: Some((n, Rc::new(self))) })
        } else {
            Err(self)
        }
    }

    /// Writes a value in the first free child position.
    pub fn push_next(self, a: A) -> Self {
        let index = {
            match self.children.iter().enumerate().filter(| &(_i,e) | e.is_none()).next() {
                None => self.children.len(),
                Some((i,_)) => i
            }
        };

        match self.push(index, a) {
            Ok(t) => t,
            _ => panic!("tree_stack.rs: could not push into index {}", index)
        }
    }

    /// Checks a predicate for all nodes in the subtree at the current pointer.
    pub fn all<F>(&self, predicate: &F) -> bool where F: Fn(&A) -> bool {
        predicate(&self.value) 
        && self.children.iter().all(
            |maybe_child| {
                if let &Some(ref child) = maybe_child {
                    child.all(predicate)
                } else {
                    true
                }
            }
        )
    }
}

impl<A: Clone + fmt::Display> fmt::Display for TreeStack<A> {
    fn fmt(&self, f: &mut fmt::Formatter) -> fmt::Result {
        let (tree, pointer) = self.to_tree();

        for (path, value) in tree {
            let mut line1 = String::from(" ");
            let mut line2 = String::from(if path.eq(&pointer) {
                "*"
            } else {
                " "
            });

            match path.last() {
                Some(child_num) => {
                    for _ in 0..path.len() - 1 {
                        line1.push_str("| ");
                        line2.push_str("| ");
                    }

                    line1.push_str("|");
                    line2.push_str(&format!("+-{}: {}", child_num, value));
                },
                None => line2.push_str(&value.to_string()),
            }

            write!(f, "{}\n{}\n", line1, line2)?
        }

        Ok(())
    }
}

impl<A: Clone> TreeStack<A> {
    /// Goes up to a specific child position (if this position is occupied) and returns the resulting `TreeStack` in an `Ok`.
    /// Returns the unmodified `TreeStack` in an `Err` otherwise.
    pub fn up(mut self, n: usize) -> Result<Self, Self> {
        match {
            if self.children.len() > n {
                self.children.push(None);
                self.children.swap_remove(n)
            } else {
                None
            }
        } {
            Some(ref tn) => Ok(TreeStack { value: tn.value.clone(),
                                           children: tn.children.clone(),
                                           parent: Some((n, Rc::new(self))) }),
            _ => Err(self),
        }
    }

    /// Returns a `TreeStack` for every child position.
    pub fn ups(self) -> Vec<Self> {
        self.children.iter().enumerate().filter(| &(_i,e) | !e.is_none()).map(| (i,_e) | match self.clone().up(i) {
            Ok(t) => t,
            _ => panic!("tree_stack.rs: up failed")
        }).collect()
    }

    /// Goes down to the parent position (if there is one) and returns the resulting `TreeStack` in an `Ok`.
    /// Returns the unmodified `TreeStack` in an `Err` otherwise.
    pub fn down(mut self) -> Result<Self, Self> {
        match self.parent.take() {
            Some((n, pn)) => {
                let mut new_pch = pn.children.clone();
                new_pch[n] = Some(Rc::new(self));
                Ok(TreeStack { value: pn.value.clone(),
                               children: new_pch,
                               parent: pn.parent.clone() })
            },
            None => Err(self),
        }
    }

<<<<<<< HEAD
    pub fn to_tree(&self) -> (BTreeMap<Vec<usize>, A>, Vec<usize>) {
        let mut tree_map = BTreeMap::new();
=======
    pub fn to_tree(&self) -> (GornTree<A>, Vec<usize>) {
        let mut tree_map = GornTree::new();
>>>>>>> 005fe4ca
        let mut curr_path = Vec::new();

        if let Some((num, ref parent)) = self.parent {
            let (parent_map, parent_path) = parent.to_tree();
            curr_path = parent_path;
            curr_path.push(num);

            for (path, value) in parent_map {
                tree_map.insert(path, value);
            }
        }

        tree_map.insert(curr_path.clone(), self.value.clone());

        for (num, maybe_child) in self.children.iter().enumerate() {
            if let &Some(ref child) = maybe_child {
                let (mut child_map, _) = child.to_tree();

                for (path, value) in child_map {
                    let mut new_path = curr_path.clone();
                    new_path.push(num);
                    new_path.append(&mut path.clone());
<<<<<<< HEAD
                    tree_map.insert(new_path, value.clone());
=======
                    tree_map.insert(new_path, value);
>>>>>>> 005fe4ca
                }
            }
        }

        (tree_map, curr_path)
    }
}

impl<A: Clone + Eq + Hash> Integerisable1 for TreeStack<A> {
    type AInt = TreeStack<usize>;
    type I = HashIntegeriser<A>;

    fn integerise(&self, integeriser: &mut Self::I) -> Self::AInt {
        self.map(&mut move |v| integeriser.integerise(v.clone()))
    }

    fn un_integerise(aint: &Self::AInt, integeriser: &Self::I) -> Self {
        aint.map(&mut |&v| integeriser.find_value(v).unwrap().clone())
    }
}


impl<A: PartialEq> PartialEq for TreeStack<A> {
    fn eq(&self, other: &Self) -> bool {
        let comp = |p1, p2| Rc::ptr_eq(p1, p2) || p1 == p2;
        self.value == other.value
            && match (&self.parent, &other.parent) {
                (&Some((i1, ref p1)), &Some((i2, ref p2))) => i1 == i2 && comp(p1, p2),
                (&None, &None)                             => true,
                _                                          => false,
            }
            && self.children == other.children
    }
}

impl<A: Eq> Eq for TreeStack<A> {}

impl<A: PartialOrd> PartialOrd for TreeStack<A> {
    fn partial_cmp(&self, other: &Self) -> Option<Ordering> {
        match self.value.partial_cmp(&other.value) {
            None | Some(Ordering::Equal) =>
                match self.parent.partial_cmp(&other.parent) {
                    None | Some(Ordering::Equal) => self.children.partial_cmp(&other.children),
                    x => x,
                }
            x => x,
        }
    }
}

impl<A: Ord> Ord for TreeStack<A> {
    fn cmp(&self, other: &Self) -> Ordering {
        match self.value.cmp(&other.value) {
            Ordering::Equal =>
                match self.parent.cmp(&other.parent) {
                    Ordering::Equal => self.children.cmp(&other.children),
                    x => x,
                }
            x => x,
        }
    }
}

#[cfg(test)]
pub mod tests {
    use super::*;

    #[test]
    fn test_tree_stack() {
        let mut ts: TreeStack<u8> = TreeStack::new(0);
        assert_eq!(&0, ts.current_symbol());

<<<<<<< HEAD
    ts = ts.push(1, 1).unwrap();
    assert_eq!(&1, ts.current_symbol());

    ts = ts.down().unwrap();
    assert_eq!(&0, ts.current_symbol());

    ts = ts.push(2, 2).unwrap();
    assert_eq!(&2, ts.current_symbol());

    ts = ts.down().unwrap();
    ts = ts.up(1).unwrap();
    assert_eq!(&1, ts.current_symbol());

    ts = ts.push(1, 11).unwrap();
    assert_eq!(&11, ts.current_symbol());

    ts = ts.down().unwrap();
    ts = ts.down().unwrap();
    ts = ts.up(2).unwrap();
    ts = ts.push(1, 21).unwrap();
    assert_eq!(&21, ts.current_symbol());

    ts = ts.down().unwrap();
    ts = ts.down().unwrap();

    println!("Display: {}", &ts);
    println!("Debug: {:?}", &ts);
=======
        ts = ts.push(1, 1).unwrap();
        assert_eq!(&1, ts.current_symbol());

        ts = ts.down().unwrap();
        assert_eq!(&0, ts.current_symbol());

        ts = ts.push(2, 2).unwrap();
        assert_eq!(&2, ts.current_symbol());

        ts = ts.down().unwrap();
        ts = ts.up(1).unwrap();
        assert_eq!(&1, ts.current_symbol());

        ts = ts.push(1, 11).unwrap();
        assert_eq!(&11, ts.current_symbol());

        ts = ts.down().unwrap();
        ts = ts.down().unwrap();
        ts = ts.up(2).unwrap();
        ts = ts.push(1, 21).unwrap();
        assert_eq!(&21, ts.current_symbol());

        ts = ts.down().unwrap();
        ts = ts.down().unwrap();
        assert_eq!(&0, ts.current_symbol());
    }

    #[test]
    fn test_to_tree() {
        let mut ts: TreeStack<char> = TreeStack::new('@');
        ts = ts.push(0, 'a').unwrap();
        ts = ts.push(0, 'b').unwrap();
        ts = ts.down().unwrap();
        ts = ts.down().unwrap();
        ts = ts.push(1, 'c').unwrap();
        ts = ts.down().unwrap();
        ts = ts.push(3, 'd').unwrap();
        ts = ts.push(1, 'e').unwrap();

        let mut tree_map = GornTree::new();
        tree_map.insert(vec![], '@');
        tree_map.insert(vec![0], 'a');
        tree_map.insert(vec![0, 0], 'b');
        tree_map.insert(vec![1], 'c');
        tree_map.insert(vec![3], 'd');
        tree_map.insert(vec![3, 1], 'e');

        assert_eq!((tree_map, vec![3, 1]), ts.to_tree());
    }
>>>>>>> 005fe4ca
}<|MERGE_RESOLUTION|>--- conflicted
+++ resolved
@@ -189,13 +189,8 @@
         }
     }
 
-<<<<<<< HEAD
-    pub fn to_tree(&self) -> (BTreeMap<Vec<usize>, A>, Vec<usize>) {
-        let mut tree_map = BTreeMap::new();
-=======
     pub fn to_tree(&self) -> (GornTree<A>, Vec<usize>) {
         let mut tree_map = GornTree::new();
->>>>>>> 005fe4ca
         let mut curr_path = Vec::new();
 
         if let Some((num, ref parent)) = self.parent {
@@ -218,11 +213,7 @@
                     let mut new_path = curr_path.clone();
                     new_path.push(num);
                     new_path.append(&mut path.clone());
-<<<<<<< HEAD
-                    tree_map.insert(new_path, value.clone());
-=======
                     tree_map.insert(new_path, value);
->>>>>>> 005fe4ca
                 }
             }
         }
@@ -295,35 +286,6 @@
         let mut ts: TreeStack<u8> = TreeStack::new(0);
         assert_eq!(&0, ts.current_symbol());
 
-<<<<<<< HEAD
-    ts = ts.push(1, 1).unwrap();
-    assert_eq!(&1, ts.current_symbol());
-
-    ts = ts.down().unwrap();
-    assert_eq!(&0, ts.current_symbol());
-
-    ts = ts.push(2, 2).unwrap();
-    assert_eq!(&2, ts.current_symbol());
-
-    ts = ts.down().unwrap();
-    ts = ts.up(1).unwrap();
-    assert_eq!(&1, ts.current_symbol());
-
-    ts = ts.push(1, 11).unwrap();
-    assert_eq!(&11, ts.current_symbol());
-
-    ts = ts.down().unwrap();
-    ts = ts.down().unwrap();
-    ts = ts.up(2).unwrap();
-    ts = ts.push(1, 21).unwrap();
-    assert_eq!(&21, ts.current_symbol());
-
-    ts = ts.down().unwrap();
-    ts = ts.down().unwrap();
-
-    println!("Display: {}", &ts);
-    println!("Debug: {:?}", &ts);
-=======
         ts = ts.push(1, 1).unwrap();
         assert_eq!(&1, ts.current_symbol());
 
@@ -373,5 +335,4 @@
 
         assert_eq!((tree_map, vec![3, 1]), ts.to_tree());
     }
->>>>>>> 005fe4ca
 }