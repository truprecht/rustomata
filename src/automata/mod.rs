--- conflicted
+++ resolved
@@ -86,16 +86,7 @@
 
         for rs in filtered_rules.get(&configuration_characteristic(&i)) {
             for r in rs {
-<<<<<<< HEAD
-                match apply(&i, &r) {
-                    Some(c1) =>{
-                        active.push(c1);
-                    }
-                    _ => (),
-                }
-=======
                 active.extend(apply(&i, &r))
->>>>>>> a76f7539
             }
         }
     }
