--- conflicted
+++ resolved
@@ -10,18 +10,6 @@
 pub mod relabel;
 pub mod tts;
 
-<<<<<<< HEAD
-pub mod cli;
-
-use recognisable::{Instruction, Transition};
-use recognisable::automaton::Automaton;
-
-use self::relabel::*;
-use self::tts::*;
-
-
-=======
->>>>>>> 005fe4ca
 /// Object defining the strategies used for `approximation`
 pub trait ApproximationStrategy<T, W>: Sized
     where Self::I1: Clone + Eq + Instruction + Ord,
