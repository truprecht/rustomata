--- conflicted
+++ resolved
@@ -1,30 +1,18 @@
-<<<<<<< HEAD
-use std::collections::BTreeMap;
-use std::fmt;
-use std::hash::{Hash, Hasher};
-use std::marker::PhantomData;
-use mcfg::Mcfg;
-=======
 use std::collections::{BTreeMap, HashMap};
 use std::fmt;
 use std::hash::{Hash, Hasher};
 use std::iter::Extend;
 use std::slice;
 use std::vec;
->>>>>>> 005fe4ca
 
 use util::tree::GornTree;
+use mcfg::Mcfg;
 
 mod from_str;
 pub mod negra;
 
-<<<<<<< HEAD
-/// Variable or terminal symbol in an MCFG.
+/// Variable or terminal symbol in a PMCFG.
 #[derive(Debug, PartialEq, Eq, PartialOrd, Ord, Clone, Hash, Serialize, Deserialize)]
-=======
-/// Variable or terminal symbol in a PMCFG.
-#[derive(Debug, PartialEq, Eq, PartialOrd, Ord, Clone, Hash)]
->>>>>>> 005fe4ca
 pub enum VarT<T> {
     /// `Var(i, j)` represents the `j`th component of the `i`th successor.
     /// Indexing starts from `0`.
@@ -32,7 +20,6 @@
     T(T),
 }
 
-<<<<<<< HEAD
 impl<T> VarT<T> {
     pub fn is_var(&self) -> bool {
         match self {
@@ -49,12 +36,8 @@
     }
 }
 
-/// Composition function in an MCFG.
+/// Composition function in a PMCFG.
 #[derive(Debug, PartialEq, Eq, PartialOrd, Ord, Clone, Hash, Serialize, Deserialize)]
-=======
-/// Composition function in a PMCFG.
-#[derive(Debug, PartialEq, Eq, PartialOrd, Ord, Clone, Hash)]
->>>>>>> 005fe4ca
 pub struct Composition<T> {
     pub composition: Vec<Vec<VarT<T>>>,
 }
@@ -65,10 +48,6 @@
     }
 }
 
-<<<<<<< HEAD
-/// Rule of a weighted MCFG.
-#[derive(Debug, PartialOrd, Ord, Clone, Serialize, Deserialize)]
-=======
 impl<T> IntoIterator for Composition<T> {
     type Item = Vec<VarT<T>>;
     type IntoIter = vec::IntoIter<Vec<VarT<T>>>;
@@ -115,8 +94,7 @@
 ///     PMCFGRule::from_str("A → [[T a, Var 0 0, T b], [T c, Var 0 1]] (A) # 0.4").unwrap()
 /// );
 /// ```
-#[derive(Debug, PartialOrd, Ord, Clone)]
->>>>>>> 005fe4ca
+#[derive(Debug, PartialOrd, Ord, Clone, Serialize, Deserialize)]
 pub struct PMCFGRule<N, T, W> {
     pub head: N,
     pub tail: Vec<N>,
@@ -172,7 +150,7 @@
 impl<N, T, W> From<Mcfg<N, T, W>> for PMCFG<N, T, W> {
     fn from(mcfg: Mcfg<N, T, W>) -> Self {
         let (rules, initial) = mcfg.destruct();
-        PMCFG{ rules, initial: vec![initial], _dummy: PhantomData }
+        PMCFG{ rules, initial: vec![initial] }
     }
 }
 
@@ -276,15 +254,6 @@
     }
 }
 
-<<<<<<< HEAD
-pub fn evaluate<T: Clone + fmt::Debug>(term_map: &BTreeMap<Vec<usize>, Composition<T>>) -> Composition<T> {
-    evaluate_pos(term_map, vec![])
-}
-
-pub fn evaluate_pos<T: Clone + fmt::Debug>(term_map: &BTreeMap<Vec<usize>, Composition<T>>, address: Vec<usize>) -> Composition<T> {
-    let unexpanded_composition = &term_map.get(&address).unwrap().composition;
-    let mut expanded_nonterminals: BTreeMap<_, Vec<Vec<VarT<T>>>> = BTreeMap::new();
-=======
 pub fn evaluate<T>(term_map: &GornTree<Composition<T>>)
         -> Composition<T>
     where T: Clone + fmt::Display,
@@ -298,7 +267,6 @@
 {
     let unexpanded_composition = term_map.get(&address).unwrap();
     let mut expanded_nonterminals = BTreeMap::new();
->>>>>>> 005fe4ca
     let mut expanded_composition = Vec::new();
 
     for component in unexpanded_composition {
@@ -321,16 +289,9 @@
                             expanded_component.push(terminal.clone());
                         }
                     } else {
-<<<<<<< HEAD
-                        panic!("{:?}: use of {}-th component of nonterminal {} that has only {} components!",
-                               unexpanded_composition, num_compon, num_nonter, nonter_compos.len());
-                    }
-
-=======
                         panic!("{}: use of {}-th component of nonterminal {} that has only {} components!",
                                unexpanded_composition, num_compon, num_nonter, nonter_compos.len());
                     }
->>>>>>> 005fe4ca
                 },
                 &VarT::T(ref terminal) => {
                     expanded_component.push(VarT::T(terminal.clone()));
@@ -344,42 +305,6 @@
     Composition::from(expanded_composition)
 }
 
-<<<<<<< HEAD
-pub fn identify_terminals<A: Clone>(tree_map: &BTreeMap<Vec<usize>, Composition<A>>) -> (BTreeMap<Vec<usize>, Composition<(Vec<usize>, usize)>>, BTreeMap<(Vec<usize>, usize), A>) {
-    let mut identified_tree_map = BTreeMap::new();
-    let mut terminal_map = BTreeMap::new();
-
-    for (address, composition) in tree_map {
-        let vec_compos = &composition.composition;
-        let mut identified_compos = Vec::new();
-        let mut compos_var_pos = 0;
-
-        for component in vec_compos {
-            let mut identified_compon = Vec::new();
-
-            for variable in component {
-                match variable {
-                    &VarT::Var(x, y) => {
-                        identified_compon.push(VarT::Var(x, y));
-                    },
-                    &VarT::T(ref terminal) => {
-                        let terminal_id = (address.clone(), compos_var_pos);
-                        identified_compon.push(VarT::T(terminal_id.clone()));
-                        terminal_map.insert(terminal_id, terminal.clone());
-                    },
-                };
-
-                compos_var_pos += 1;
-            }
-
-            identified_compos.push(identified_compon);
-        }
-
-        identified_tree_map.insert(address.clone(), Composition::from(identified_compos));
-    }
-
-    (identified_tree_map, terminal_map)
-=======
 pub fn to_term<H, T, W>(tree_map: &GornTree<PMCFGRule<H, T, W>>)
         -> (GornTree<Composition<T>>, GornTree<H>)
     where H: Clone,
@@ -539,63 +464,11 @@
     }
 
     new_tree
->>>>>>> 005fe4ca
 }
 
 #[cfg(test)]
 mod tests {
     use super::*;
-<<<<<<< HEAD
-    use VarT::{Var, T};
-
-    #[test]
-    fn test_evaluate() {
-        let mut term_map: BTreeMap<Vec<usize>, _> = BTreeMap::new();
-        term_map.insert(vec![], Composition::from(vec![
-                vec![Var(0,0), Var(1,0), Var(0,1), Var(1,1)]
-        ]));
-        term_map.insert(vec![0], Composition::from(vec![
-                vec![Var(1,0), Var(0,0)],
-                vec![Var(2,0), Var(0,1)]
-        ]));
-        term_map.insert(vec![0,0], Composition::from(vec![
-                vec![Var(1,0), Var(0,0)],
-                vec![Var(2,0), Var(0,1)]
-        ]));
-        term_map.insert(vec![0,0,0], Composition::from(vec![
-                vec![],
-                vec![]
-        ]));
-        term_map.insert(vec![0,0,1], Composition::from(vec![
-                vec![T('a')]
-        ]));
-        term_map.insert(vec![0,0,2], Composition::from(vec![
-                vec![T('c')]
-        ]));
-        term_map.insert(vec![0,1], Composition::from(vec![
-                vec![T('a')]
-        ]));
-        term_map.insert(vec![0,2], Composition::from(vec![
-                vec![T('c')]
-        ]));
-        term_map.insert(vec![1], Composition::from(vec![
-                vec![Var(1,0), Var(0,0)],
-                vec![Var(2,0), Var(0,1)]
-        ]));
-        term_map.insert(vec![1,0], Composition::from(vec![
-                vec![],
-                vec![]
-        ]));
-        term_map.insert(vec![1,1], Composition::from(vec![
-                vec![T('b')]
-        ]));
-        term_map.insert(vec![1,2], Composition::from(vec![
-                vec![T('d')]
-        ]));
-
-        let expanded_compos = Composition::from(vec![
-            vec![T('a'), T('a'), T('b'), T('c'), T('c'), T('d')]
-=======
     use self::VarT::{Var, T};
     use std::str::FromStr;
 
@@ -654,7 +527,6 @@
         let expanded_compos = Composition::from(vec![
             vec![T(String::from("a")), T(String::from("a")), T(String::from("b")),
                  T(String::from("c")), T(String::from("c")), T(String::from("d"))]
->>>>>>> 005fe4ca
         ]);
 
         assert_eq!(expanded_compos, evaluate(&term_map));
@@ -662,17 +534,6 @@
 
     #[test]
     #[should_panic(expected =
-<<<<<<< HEAD
-        "[[Var(0, 0), Var(0, 1)]]: use of 1-th component of nonterminal 0 that has only 1 components!"
-    )]
-    fn test_evaluate_invalid_composition() {
-        let mut term_map: BTreeMap<Vec<usize>, _> = BTreeMap::new();
-        term_map.insert(vec![], Composition::from(vec![
-                vec![Var(0,0), Var(0,1)]
-        ]));
-        term_map.insert(vec![0], Composition::from(vec![
-                vec![T('a')]
-=======
         "[[Var 0 0, Var 0 1]]: use of 1-th component of nonterminal 0 that has only 1 components!"
     )]
     fn test_evaluate_invalid_composition() {
@@ -682,47 +543,12 @@
         ]));
         term_map.insert(vec![0], Composition::from(vec![
             vec![T('a')]
->>>>>>> 005fe4ca
         ]));
 
         evaluate(&term_map);
     }
 
     #[test]
-<<<<<<< HEAD
-    fn test_identify_terminals() {
-        let mut tree_map = BTreeMap::new();
-        tree_map.insert(vec![], Composition::from(vec![
-            vec![Var(0,0), T("a"), Var(0,1), T("b")]
-        ]));
-        tree_map.insert(vec![0], Composition::from(vec![
-            vec![Var(1,0)],
-            vec![T("c")]
-        ]));
-        tree_map.insert(vec![1,0], Composition::from(vec![
-            vec![T("d")]
-        ]));
-
-        let mut identified_tree_map = BTreeMap::new();
-        identified_tree_map.insert(vec![], Composition::from(vec![
-            vec![Var(0,0), T((vec![], 1)), Var(0,1), T((vec![], 3))]
-        ]));
-        identified_tree_map.insert(vec![0], Composition::from(vec![
-            vec![Var(1,0)],
-            vec![T((vec![0], 1))]
-        ]));
-        identified_tree_map.insert(vec![1,0], Composition::from(vec![
-            vec![T((vec![1,0], 0))]
-        ]));
-
-        let mut terminal_map = BTreeMap::new();
-        terminal_map.insert((vec![], 1), "a");
-        terminal_map.insert((vec![], 3), "b");
-        terminal_map.insert((vec![0], 1), "c");
-        terminal_map.insert((vec![1,0], 0), "d");
-
-        assert_eq!((identified_tree_map, terminal_map), identify_terminals(&tree_map));
-=======
     fn test_to_term() {
         let mut tree_map: GornTree<PMCFGRule<String, char, usize>> = GornTree::new();
 
@@ -873,6 +699,5 @@
         for (ref address, ref rule) in separate_terminal_rules(&tree_map) {
             assert_eq!((address, separated_control_map.get(address).unwrap()), (address, rule));
         }
->>>>>>> 005fe4ca
     }
 }