extern crate num_traits;

use std::collections::{BinaryHeap, HashMap};
use std::fmt;
use std::fmt::Debug;
use std::hash::Hash;
use std::vec::Vec;
use num_traits::{One, Zero};
use std::ops::{Add, Mul, Div};

use automata;

pub mod from_cfg;
pub mod relabel;
pub mod red;

pub use from_cfg::*;
pub use approximation::relabel::*;
pub use push_down::red::*;


/// Automaton with storage type `PushDown<A>`, terminals of type `T` and weights of type `W`.
#[derive(Debug, Clone)]
pub struct PushDownAutomaton<A: Ord + PartialEq + Debug + Clone + Hash, T: Eq, W: Ord + Eq> {
    pub transitions: HashMap<A, BinaryHeap<automata::Transition<PushDown<A>, PushDownInstruction<A>, T, W>>>,
    pub initial: PushDown<A>,
}

/// Instruction on `PushDown<A>`s.
#[derive(PartialEq, Eq, Clone, Debug, Hash)]
pub enum PushDownInstruction<A> {
    Pop { current_val: A , new_val : Option<A>},
    Replace { current_val: A, new_val : Vec<A>},
}

/// Stack with Elements of type `A`
#[derive(PartialEq, Eq, Debug, Clone)]
pub struct PushDown<A: Ord> {
    pub elements: Vec<A>,
    pub limit: i64,
    pub empty: A,
}

impl<A: Ord + PartialEq + Debug + Clone + Hash,
    T: Eq + Clone + Hash,
    W: Ord + Eq + Clone + Add<Output=W> + Mul<Output = W> + Div<f64, Output=W> + Add<f64, Output = f64> + Zero +One> PushDownAutomaton<A, T, W> {
    pub fn new(transitions: Vec<automata::Transition<PushDown<A>,PushDownInstruction<A>, T, W>>,initial: PushDown<A>)
            -> PushDownAutomaton<A,T,W>{

        let mut transition_map: HashMap<A, BinaryHeap<automata::Transition<PushDown<A>, PushDownInstruction<A>, T, W>>>  = HashMap::new();

        for t in transitions {
            let a =
                match t.instruction {
                    PushDownInstruction::Pop { ref current_val, ..} => current_val.clone(),
                    PushDownInstruction::Replace { ref current_val, ..} => current_val.clone(),
                };

            if !transition_map.contains_key(&a) {
                transition_map.insert(a.clone(), BinaryHeap::new());
                ()
            }

            transition_map.get_mut(&a).unwrap().push(t);
        }

        let p = PushDownAutomaton {
            transitions: transition_map,
            initial: initial,
        };
        p.reduce_redundancy()
    }

    pub fn list_transitions(&self) -> Vec<&automata::Transition<PushDown<A>, PushDownInstruction<A>, T, W>> {
        let mut result = Vec::new();
        let mut keys: Vec<_> = self.transitions.keys().collect();

        keys.sort();

        for k in keys {
            for t in self.transitions.get(k).unwrap() {
                result.push(t);
            }
        }

        result
    }
}

impl<A: Ord + PartialEq + Debug + Clone + Hash> automata::Instruction<PushDown<A>>
    for PushDownInstruction<A> {
        fn apply(&self, p: PushDown<A>) -> Vec<PushDown<A>> {
            match self {
                &PushDownInstruction::Pop {ref current_val, ref new_val} => {
                    p.pop(current_val, new_val)
                }
                &PushDownInstruction::Replace {ref current_val, ref new_val} => {
                    p.replace(current_val, new_val)
                }
            }
        }

}

impl<A: Ord + PartialEq + Debug + Clone + Hash,
     T: Clone + Debug + Eq + Hash,
     W: One + Mul<Output=W> + Clone + Copy + Debug + Eq + Ord>
    automata::Automaton<PushDown<A>, PushDownInstruction<A>, T, W> for PushDownAutomaton<A, T, W> {
        type Key = A;

        fn extract_key(c: &automata::Configuration<PushDown<A>, T, W>) -> &A {
            c.storage.current_symbol()
        }

        fn transitions(&self) -> &HashMap<A, BinaryHeap<automata::Transition<PushDown<A>, PushDownInstruction<A>, T, W>>> {
            &self.transitions
        }

        fn initial(&self) -> PushDown<A> {
            self.initial.clone()
        }

        fn is_terminal(&self, c: &automata::Configuration<PushDown<A>, T, W>) -> bool{
            c.word.is_empty() && (c.storage.elements.len() == 1)
        }
}

impl<A: Ord + PartialEq + Clone + Debug> PushDown<A> {
    ///new `PushDown<A>` stack with empty-symbol of type `A` and initial symbol of type `A`
    pub fn new(a: A, b : A, l: i64)->PushDown<A>{
        let mut ele : Vec<A> = Vec::new();
        ele.push(a.clone());
        ele.push(b.clone());
        let li;
        if l < 0{
            li = -1;
        }else{
            li = l;
        }
        PushDown{
            elements : ele,
            limit: li,
            empty: a,
        }
    }

    pub fn current_symbol(&self) -> &A {
        let n= self.elements.len();
        &self.elements[n-1]
    }

    //checks wheter stack has reached limit
    pub fn is_full(&self) ->bool{
        if self.limit < 0{
            return false;
        }
        (self.elements.len() as i64) >= (self.limit+1)
    }

    /// checks wheter stack is empty, meaning bottomsymbol is at top
    pub fn is_bottom(&self) -> bool{
        *self.current_symbol()==self.empty
    }
<<<<<<< HEAD

    /// Opertations for Instructions:

    ///pops uppermost element, returns `None` if empty
    pub fn pop(&self, c: &A, d: &Option<A>)->Option<PushDown<A>>{
=======
    /// Opertations for Instructions:

    ///pushes new element at the top
    pub fn push(&self,o: &A, n: &A) -> Vec<PushDown<A>>{
        if !(o==self.current_symbol()){
            return Vec::new()
        }
        let mut s=self.elements.clone();
        s.push(n.clone());

        vec![PushDown{
            elements: s,
            empty: self.empty.clone(),
        }]
    }

    ///pops uppermost element, returns `None` if empty
    pub fn pop(&self, c: &A) -> Vec<PushDown<A>>{
>>>>>>> a76f7539
        if self.is_bottom(){
            return Vec::new()
        }

        if !(self.current_symbol()==c){
<<<<<<< HEAD
            return None;
=======
            println!("nooo");
            return Vec::new()
>>>>>>> a76f7539
        }

        let mut b=self.elements.clone();
        b.pop();
<<<<<<< HEAD
        if self.is_full(){
            match d{
                &Some(ref x) => (b.insert(1, x.clone())),
                &None => (),
            }
        }

        Some(PushDown{
=======
        vec![PushDown{
>>>>>>> a76f7539
            elements: b,
            limit: self.limit,
            empty: self.empty.clone(),
<<<<<<< HEAD
        })
=======

        }]
>>>>>>> a76f7539

    }

    ///replaces uppermost element with the given elements, returns `None` if empty. Inverts the given Vector. Does Nothing when empty input.
    pub fn replace(&self, c: &A,  a: &Vec<A>) -> Vec<PushDown<A>>{
        if a.len() == 0{
            return vec![self.clone()]
        }

        if self.is_bottom(){
            return Vec::new()
        }

        if !(self.current_symbol()==c){
            return Vec::new()
        }

        let mut b=self.elements.clone();
        b.pop();
        let mut inva = Vec::new();
        let mut copa = a.clone();
        loop{
            if copa.len()==0{
                break;
            }
            inva.push(copa.pop().unwrap());
        }

        for x in inva{
            b.push(x.clone());
        }
<<<<<<< HEAD
        if self.limit >= 0{
            loop{
                if (b.len() as i64) <= self.limit +1{
                    break;
                }
                b.remove(1);
            }
        }

        Some(PushDown{
=======
        vec![PushDown{
>>>>>>> a76f7539
            elements: b,
            limit: self.limit.clone(),
            empty: self.empty.clone(),
        }]
    }
}

impl<A: fmt::Display> fmt::Display for PushDownInstruction<A> {
    fn fmt(&self, f: &mut fmt::Formatter) -> fmt::Result {
        match self {
            &PushDownInstruction::Pop { ref current_val, ref new_val} => {
                match new_val{
                    &Some( ref x) => write!(f, "(Pop {}, uncover {})", current_val, x),
                    &None => write!(f, "(Pop {})", current_val)
                }
            },
            &PushDownInstruction::Replace { ref current_val, ref new_val } => {
                let mut buffer = "".to_string();

                let mut iter = new_val.iter().peekable();

                while let Some(nt) = iter.next() {
                    buffer.push_str(format!("\"{}\"", nt).as_str());
                    if iter.peek().is_some() {
                        buffer.push_str(", ");
                    }
                }
                write!(f, "(Replace {} {})", current_val, buffer)
            }
        }
    }
}


impl<A: Ord + PartialEq + fmt::Debug + Clone + Hash + fmt::Display,
     T: Clone + fmt::Debug + Eq + Hash,
     W: One + Clone + Copy + fmt::Debug + Eq + Ord + fmt::Display + Add<Output=W> + Mul<Output = W> + Div<f64, Output=W> + Add<f64, Output = f64> + Zero>
    fmt::Display for PushDownAutomaton<A, T, W> {
        fn fmt(&self, f: &mut fmt::Formatter) -> fmt::Result {
            let mut formatted_transitions = String::new();
            for t in self.list_transitions() {
                formatted_transitions.push_str(&t.to_string());
                formatted_transitions.push_str("\n");
            }
            write!(f, "initial: {}\n\n{}", self.initial.current_symbol(), formatted_transitions)
        }
    }<|MERGE_RESOLUTION|>--- conflicted
+++ resolved
@@ -161,13 +161,7 @@
     pub fn is_bottom(&self) -> bool{
         *self.current_symbol()==self.empty
     }
-<<<<<<< HEAD
-
-    /// Opertations for Instructions:
-
-    ///pops uppermost element, returns `None` if empty
-    pub fn pop(&self, c: &A, d: &Option<A>)->Option<PushDown<A>>{
-=======
+
     /// Opertations for Instructions:
 
     ///pushes new element at the top
@@ -186,43 +180,23 @@
 
     ///pops uppermost element, returns `None` if empty
     pub fn pop(&self, c: &A) -> Vec<PushDown<A>>{
->>>>>>> a76f7539
         if self.is_bottom(){
             return Vec::new()
         }
 
         if !(self.current_symbol()==c){
-<<<<<<< HEAD
-            return None;
-=======
             println!("nooo");
             return Vec::new()
->>>>>>> a76f7539
         }
 
         let mut b=self.elements.clone();
         b.pop();
-<<<<<<< HEAD
-        if self.is_full(){
-            match d{
-                &Some(ref x) => (b.insert(1, x.clone())),
-                &None => (),
-            }
-        }
-
-        Some(PushDown{
-=======
         vec![PushDown{
->>>>>>> a76f7539
             elements: b,
             limit: self.limit,
             empty: self.empty.clone(),
-<<<<<<< HEAD
-        })
-=======
 
         }]
->>>>>>> a76f7539
 
     }
 
@@ -254,20 +228,7 @@
         for x in inva{
             b.push(x.clone());
         }
-<<<<<<< HEAD
-        if self.limit >= 0{
-            loop{
-                if (b.len() as i64) <= self.limit +1{
-                    break;
-                }
-                b.remove(1);
-            }
-        }
-
-        Some(PushDown{
-=======
         vec![PushDown{
->>>>>>> a76f7539
             elements: b,
             limit: self.limit.clone(),
             empty: self.empty.clone(),
